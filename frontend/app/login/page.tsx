--- conflicted
+++ resolved
@@ -33,15 +33,7 @@
     setErrorMessage("")
 
     try {
-<<<<<<< HEAD
-      const response = await API.Auth.signInEmail({
-        email,
-        password,
-      })
-      console.log("Login response:", response)
-      const { token, user } = response.data
-      login(user, token)
-=======
+
       // const response = await API.Auth.signInEmail({
       //   email,
       //   password,
@@ -49,7 +41,7 @@
       // console.log("response login: ",response.data)
       // const { token, user } = response.data
       const user = await login(email, password) as any // Adjust type as needed
->>>>>>> b8abbdfb
+
       toast({
         title: "Login Successful",
         description: `Welcome, ${user.name || user.email}!`,
