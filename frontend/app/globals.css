@tailwind base;
@tailwind components;
@tailwind utilities;

@layer base {
  :root {
    --background: 0 0% 100%;
    --foreground: 222.2 84% 4.9%;

    --card: 0 0% 100%;
    --card-foreground: 222.2 84% 4.9%;

    --popover: 0 0% 100%;
    --popover-foreground: 222.2 84% 4.9%;

    --primary: 222.2 47.4% 11.2%;
    --primary-foreground: 210 40% 98%;

    --secondary: 210 40% 96.1%;
    --secondary-foreground: 222.2 47.4% 11.2%;

    --muted: 210 40% 96.1%;
    --muted-foreground: 215.4 16.3% 46.9%;

    --accent: 210 40% 96.1%;
    --accent-foreground: 222.2 47.4% 11.2%;

    --destructive: 0 84.2% 60.2%;
    --destructive-foreground: 210 40% 98%;

    --border: 214.3 31.8% 91.4%;
    --input: 214.3 31.8% 91.4%;
    --ring: 222.2 84% 4.9%;

    --radius: 0.5rem;
  }

  .dark {
    --background: 222.2 84% 4.9%;
    --foreground: 210 40% 98%;

    --card: 222.2 84% 4.9%;
    --card-foreground: 210 40% 98%;

    --popover: 222.2 84% 4.9%;
    --popover-foreground: 210 40% 98%;

    --primary: 210 40% 98%;
    --primary-foreground: 222.2 47.4% 11.2%;

    --secondary: 217.2 32.6% 17.5%;
    --secondary-foreground: 210 40% 98%;

    --muted: 217.2 32.6% 17.5%;
    --muted-foreground: 215 20.2% 65.1%;

    --accent: 217.2 32.6% 17.5%;
    --accent-foreground: 210 40% 98%;

    --destructive: 0 62.8% 30.6%;
    --destructive-foreground: 210 40% 98%;

    --border: 217.2 32.6% 17.5%;
    --input: 217.2 32.6% 17.5%;
    --ring: 212.7 26.8% 83.9%;
  }
}

@layer base {
  * {
    @apply border-border;
  }

  body {
    @apply bg-background text-foreground;
  }
}

<<<<<<< HEAD
/* Custom thin scrollbar styles */
.custom-scrollbar {
  /* For WebKit browsers (Chrome, Safari, Edge) */
  scrollbar-width: thin; /* For Firefox */
  scrollbar-color: #888 transparent; /* For Firefox */
}

.custom-scrollbar::-webkit-scrollbar {
  width: 6px; /* Width of vertical scrollbar */
  height: 6px; /* Height of horizontal scrollbar */
}

.custom-scrollbar::-webkit-scrollbar-track {
  background: transparent; /* Track color */
  border-radius: 3px;
}

.custom-scrollbar::-webkit-scrollbar-thumb {
  background: #888; /* Scrollbar thumb color */
  border-radius: 3px;
  transition: background 0.2s ease;
}

.custom-scrollbar::-webkit-scrollbar-thumb:hover {
  background: #555; /* Darker on hover */
}

/* For dark theme variant */
.custom-scrollbar-dark {
  scrollbar-width: thin;
  scrollbar-color: #555 transparent;
}

.custom-scrollbar-dark::-webkit-scrollbar {
  width: 6px;
  height: 6px;
}

.custom-scrollbar-dark::-webkit-scrollbar-track {
  background: transparent;
  border-radius: 3px;
}

.custom-scrollbar-dark::-webkit-scrollbar-thumb {
  background: #555;
  border-radius: 3px;
  transition: background 0.2s ease;
}

.custom-scrollbar-dark::-webkit-scrollbar-thumb:hover {
  background: #777;
}

/* Ultra thin variant (4px) */
.custom-scrollbar-ultra-thin {
  scrollbar-width: thin;
  scrollbar-color: #ccc transparent;
}

.custom-scrollbar-ultra-thin::-webkit-scrollbar {
  width: 4px;
  height: 4px;
}

.custom-scrollbar-ultra-thin::-webkit-scrollbar-track {
  background: transparent;
  border-radius: 2px;
}

.custom-scrollbar-ultra-thin::-webkit-scrollbar-thumb {
  background: #ccc;
  border-radius: 2px;
  transition: background 0.2s ease;
}

.custom-scrollbar-ultra-thin::-webkit-scrollbar-thumb:hover {
  background: #999;
}
=======

.sidebar-bg {
  background: #f2f2f2;
  background: linear-gradient(90deg, rgba(242, 242, 242, 1) 0%, rgba(242, 242, 242, 1) 82%, rgba(255, 255, 255, 0) 100%);
}

.dark .sidebar-bg {
  background: linear-gradient(90deg, #18181b 0%, #232326 82%, rgba(24, 24, 27, 0) 100%)
}


.animate-slide-in-left {
  animation: slide-in-left 0.4s cubic-bezier(0.4, 0, 0.2, 1);
}

/* .sidebar-blur-right { */
/* position: absolute;
  top: 0;
  right: -32px;
  width: 32px;
  height: 100%;
  pointer-events: none;
  background: linear-gradient(to right, rgba(255,255,255,0.6) 0%, rgba(255,255,255,0.1) 100%) !important;
  filter: blur(12px);
  z-index: 51;
}
@media (prefers-color-scheme: dark) {
  .sidebar-blur-right {
    background: linear-gradient(to right, rgba(24,24,24,0.7) 0%, rgba(24,24,24,0.1) 100%) !important;
  }
} */

.forms-bg {
  background: #f2f2f2;
  background: radial-gradient(circle, rgba(242, 242, 242, 1) 0%, rgba(242, 242, 242, 1) 81%, rgba(242, 242, 242, 0) 100%);
}

@layer utilities {
  .animation-delay-2000 {
    animation-delay: 2s;
  }
  .animation-delay-4000 {
    animation-delay: 4s;
  }
}
>>>>>>> 28dfa39a
<|MERGE_RESOLUTION|>--- conflicted
+++ resolved
@@ -76,7 +76,7 @@
   }
 }
 
-<<<<<<< HEAD
+
 /* Custom thin scrollbar styles */
 .custom-scrollbar {
   /* For WebKit browsers (Chrome, Safari, Edge) */
@@ -155,7 +155,7 @@
 .custom-scrollbar-ultra-thin::-webkit-scrollbar-thumb:hover {
   background: #999;
 }
-=======
+
 
 .sidebar-bg {
   background: #f2f2f2;
@@ -201,4 +201,4 @@
     animation-delay: 4s;
   }
 }
->>>>>>> 28dfa39a
+
