@tailwind base;
@tailwind components;
@tailwind utilities;

@layer base {
  :root {
    --background: 0 0% 100%;
    --foreground: 222.2 84% 4.9%;

    --card: 0 0% 100%;
    --card-foreground: 222.2 84% 4.9%;

    --popover: 0 0% 100%;
    --popover-foreground: 222.2 84% 4.9%;

    --primary: 222.2 47.4% 11.2%;
    --primary-foreground: 210 40% 98%;

    --secondary: 210 40% 96.1%;
    --secondary-foreground: 222.2 47.4% 11.2%;

    --muted: 210 40% 96.1%;
    --muted-foreground: 215.4 16.3% 46.9%;

    --accent: 210 40% 96.1%;
    --accent-foreground: 222.2 47.4% 11.2%;

    --destructive: 0 84.2% 60.2%;
    --destructive-foreground: 210 40% 98%;

    --border: 214.3 31.8% 91.4%;
    --input: 214.3 31.8% 91.4%;
    --ring: 222.2 84% 4.9%;

    --radius: 0.5rem;
  }

  .dark {
    --background: 222.2 84% 4.9%;
    --foreground: 210 40% 98%;

    --card: 222.2 84% 4.9%;
    --card-foreground: 210 40% 98%;

    --popover: 222.2 84% 4.9%;
    --popover-foreground: 210 40% 98%;

    --primary: 210 40% 98%;
    --primary-foreground: 222.2 47.4% 11.2%;

    --secondary: 217.2 32.6% 17.5%;
    --secondary-foreground: 210 40% 98%;

    --muted: 217.2 32.6% 17.5%;
    --muted-foreground: 215 20.2% 65.1%;

    --accent: 217.2 32.6% 17.5%;
    --accent-foreground: 210 40% 98%;

    --destructive: 0 62.8% 30.6%;
    --destructive-foreground: 210 40% 98%;

    --border: 217.2 32.6% 17.5%;
    --input: 217.2 32.6% 17.5%;
    --ring: 212.7 26.8% 83.9%;
  }
}

@layer base {
  * {
    @apply border-border;
  }

  body {
    @apply bg-background text-foreground;
  }
}


/* Custom thin scrollbar styles */
.custom-scrollbar {
  /* For WebKit browsers (Chrome, Safari, Edge) */
  scrollbar-width: thin; /* For Firefox */
  scrollbar-color: #888 transparent; /* For Firefox */
}

.custom-scrollbar::-webkit-scrollbar {
  width: 6px; /* Width of vertical scrollbar */
  height: 6px; /* Height of horizontal scrollbar */
}

.custom-scrollbar::-webkit-scrollbar-track {
  background: transparent; /* Track color */
  border-radius: 3px;
}

.custom-scrollbar::-webkit-scrollbar-thumb {
  background: #888; /* Scrollbar thumb color */
  border-radius: 3px;
  transition: background 0.2s ease;
}

.custom-scrollbar::-webkit-scrollbar-thumb:hover {
  background: #555; /* Darker on hover */
}

/* For dark theme variant */
.custom-scrollbar-dark {
  scrollbar-width: thin;
  scrollbar-color: #555 transparent;
}

.custom-scrollbar-dark::-webkit-scrollbar {
  width: 6px;
  height: 6px;
}

.custom-scrollbar-dark::-webkit-scrollbar-track {
  background: transparent;
  border-radius: 3px;
}

.custom-scrollbar-dark::-webkit-scrollbar-thumb {
  background: #555;
  border-radius: 3px;
  transition: background 0.2s ease;
}

.custom-scrollbar-dark::-webkit-scrollbar-thumb:hover {
  background: #777;
}

/* Ultra thin variant (4px) */
.custom-scrollbar-ultra-thin {
  scrollbar-width: thin;
  scrollbar-color: #ccc transparent;
}

.custom-scrollbar-ultra-thin::-webkit-scrollbar {
  width: 4px;
  height: 4px;
}

.custom-scrollbar-ultra-thin::-webkit-scrollbar-track {
  background: transparent;
  border-radius: 2px;
}

.custom-scrollbar-ultra-thin::-webkit-scrollbar-thumb {
  background: #ccc;
  border-radius: 2px;
  transition: background 0.2s ease;
}

.custom-scrollbar-ultra-thin::-webkit-scrollbar-thumb:hover {
  background: #999;
}


.sidebar-bg {
  background: #f2f2f2;
  background: linear-gradient(90deg, rgba(242, 242, 242, 1) 0%, rgba(242, 242, 242, 1) 82%, rgba(255, 255, 255, 0) 100%);
}

.dark .sidebar-bg {
  background: linear-gradient(90deg, #18181b 0%, #232326 82%, rgba(24, 24, 27, 0) 100%)
}


.animate-slide-in-left {
  animation: slide-in-left 0.4s cubic-bezier(0.4, 0, 0.2, 1);
}

/* .sidebar-blur-right { */
/* position: absolute;
  top: 0;
  right: -32px;
  width: 32px;
  height: 100%;
  pointer-events: none;
  background: linear-gradient(to right, rgba(255,255,255,0.6) 0%, rgba(255,255,255,0.1) 100%) !important;
  filter: blur(12px);
  z-index: 51;
}
@media (prefers-color-scheme: dark) {
  .sidebar-blur-right {
    background: linear-gradient(to right, rgba(24,24,24,0.7) 0%, rgba(24,24,24,0.1) 100%) !important;
  }
} */

.forms-bg {
  background: #f2f2f2;
  background: radial-gradient(circle, rgba(242, 242, 242, 1) 0%, rgba(242, 242, 242, 1) 81%, rgba(242, 242, 242, 0) 100%);
}

@layer utilities {
  .animation-delay-2000 {
    animation-delay: 2s;
  }
  .animation-delay-4000 {
    animation-delay: 4s;
  }
}

<<<<<<< HEAD
/* Hide Google Translate default widget */
#google_translate_element {
  position: fixed !important;
  top: -9999px !important;
  left: -9999px !important;
  width: 1px !important;
  height: 1px !important;
  opacity: 0 !important;
  pointer-events: none !important;
  z-index: -1 !important;
}

#google_translate_element * {
  display: none !important;
}

/* But allow the select element to function */
#google_translate_element .goog-te-combo {
  display: block !important;
  position: absolute !important;
  opacity: 0 !important;
  pointer-events: none !important;
}

.goog-te-banner-frame {
  display: none !important;
}

.goog-te-menu-frame {
  display: none !important;
}

body {
  top: 0 !important;
}

.goog-te-combo {
  display: none !important;
}

/* Fix the layout after Google Translate is applied */
.goog-te-banner-frame.skiptranslate {
  display: none !important;
}

body.goog-te-t0 {
  top: 0 !important;
}

.goog-te-balloon-frame {
  display: none !important;
}

/* Google Translate loading indicator */
.goog-te-spinner-pos {
  display: none !important;
}

.goog-te-banner-frame {
  display: none !important;
}

.goog-te-menu-frame {
  display: none !important;
}

body {
  top: 0 !important;
}

.goog-te-combo {
  display: none !important;
}

/* Fix the layout after Google Translate is applied */
.goog-te-banner-frame.skiptranslate {
  display: none !important;
}

body.goog-te-t0 {
  top: 0 !important;
}

.goog-te-balloon-frame {
  display: none !important;
}

/* Ensure proper styling when page is translated */
.translated-rtl {
  direction: rtl;
  text-align: right;
}

.translated-ltr {
  direction: ltr;
  text-align: left;
}

/* RTL Support for specific components */
[dir="rtl"] .flex {
  flex-direction: row-reverse;
}

[dir="rtl"] .space-x-2 > :not([hidden]) ~ :not([hidden]) {
  --tw-space-x-reverse: 1;
  margin-right: calc(0.5rem * var(--tw-space-x-reverse));
  margin-left: calc(0.5rem * calc(1 - var(--tw-space-x-reverse)));
}

[dir="rtl"] .space-x-4 > :not([hidden]) ~ :not([hidden]) {
  --tw-space-x-reverse: 1;
  margin-right: calc(1rem * var(--tw-space-x-reverse));
  margin-left: calc(1rem * calc(1 - var(--tw-space-x-reverse)));
}

/* Keep logo and brand elements LTR */
[dir="rtl"] .logo-container {
  direction: ltr;
}

/* Google Translate loading indicator */
.goog-te-spinner-pos {
  display: none !important;
}

/* Google Translate Widget Styles - Complete hiding and integration */
.goog-te-banner-frame,
.goog-te-menu-frame,
.goog-te-ftab,
.goog-te-balloon-frame {
  display: none !important;
  visibility: hidden !important;
}

.goog-te-combo {
  visibility: visible !important;
  display: block !important;
}

#google_translate_element {
  position: fixed !important;
  top: -9999px !important;
  left: -9999px !important;
  width: 200px !important;
  height: 50px !important;
  opacity: 0 !important;
  pointer-events: all !important; /* Allow interaction but keep hidden */
  z-index: -1 !important;
  overflow: hidden !important;
}

/* Keep the select element functional */
#google_translate_element select {
  opacity: 1 !important;
  position: relative !important;
  display: block !important;
  visibility: visible !important;
}

.skiptranslate {
  display: none !important;
}

.goog-te-gadget {
  display: none !important;
}

/* Ensure body positioning doesn't change */
body {
  top: 0 !important;
  position: static !important;
  margin-top: 0 !important;
}

body.goog-te-t0 {
  top: 0 !important;
  margin-top: 0 !important;
}

/* Hide all Google Translate UI elements except the select */
.goog-te-gadget-simple {
  background: transparent !important;
  border: none !important;
}

.goog-te-gadget-simple .goog-te-menu-value {
  display: none !important;
}

.goog-te-gadget-simple .goog-te-menu-value:before {
  display: none !important;
}

/* RTL Support */
.translated-rtl {
  direction: rtl !important;
}

.translated-ltr {
  direction: ltr !important;
}

/* Smooth transitions for direction changes */
html {
  transition: direction 0.3s ease;
}

/* Ensure consistent font rendering across translations */
body[class*="goog-te-"] {
  font-family: inherit !important;
}

/* Fix any translation artifacts */
.goog-te-spinner-pos {
  display: none !important;
}

/* Notification and popup suppression */
div[id*="goog-te"]:not(#google_translate_element) {
  display: none !important;
}

/* Additional cleanup for iframe elements */
iframe.goog-te-banner-frame,
iframe.goog-te-menu-frame {
  display: none !important;
  visibility: hidden !important;
  height: 0 !important;
  width: 0 !important;
}

/* Hide restore link and other UI elements */
.goog-te-banner-frame .restore,
.goog-te-banner .restore {
  position: absolute !important;
  left: -9999px !important;
  opacity: 0 !important;
}

/* Ensure the translation tools remain functional but hidden */
.goog-te-gadget-simple .goog-te-combo {
  visibility: visible !important;
  opacity: 1 !important;
  position: relative !important;
}

/* Force hide Google Translate top bar */
body {
  top: 0px !important;
}

/* Hide Google Translate elements that might interfere with reset */
.goog-te-banner-frame {
  display: none !important;
}

.goog-te-banner-frame.skiptranslate {
  display: none !important;
}

/* Additional hiding for any Google Translate overlays */
.goog-te-menu-frame {
  display: none !important;
}

body > .skiptranslate {
  display: none !important;
}

/* Force reset of any Google Translate body modifications */
body[style*="position"] {
  position: static !important;
  top: 0 !important;
}
=======
>>>>>>> e07f99f7
<|MERGE_RESOLUTION|>--- conflicted
+++ resolved
@@ -202,7 +202,6 @@
   }
 }
 
-<<<<<<< HEAD
 /* Hide Google Translate default widget */
 #google_translate_element {
   position: fixed !important;
@@ -477,5 +476,4 @@
   position: static !important;
   top: 0 !important;
 }
-=======
->>>>>>> e07f99f7
+
